--- conflicted
+++ resolved
@@ -1,13 +1,8 @@
 ---
 name: fleet-adapter
 services:
-<<<<<<< HEAD
-  fleet-adapter:
-    image: fleet-adapter:humble
-=======
   adapter:
-    image: fleet-adapter:humble-0.1.2-rc01
->>>>>>> 5b3020e1
+    image: fleet-adapter:humble-devel
     build:
       context: ..
       dockerfile: docker/Dockerfile
