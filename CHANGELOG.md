# Changelog

<<<<<<< HEAD
=======
## [0.2.0] - 2023-12-04

### Added
- Added delivery mission
- Added ingestor
- Added filter waypoints

### Changed
- Modified navigation completed
- Changed robot speed in config file
- Improved github actions workflows
- Changed structure to be more clear 


>>>>>>> c6843655
## [0.1.2] - 2023-08-24

### Added

- Added github actions for automatic release and image push
- Added new environment to gain more file grain control of each parameter

### Changed
- Changed to robotnik public `robotnik/ros:humble-{base/builder}-5567def-20230823` ros images as docker image base.
- Now the ros packages are deb generated


## [0.1.1] - 2023-07-18

### Add

- Use a fleet adapter custom package
- Mqtt variables can be configured
- Navigation is considered completed when the distance is less than distance setting in .yaml.
- If the robot position is not receive when the fleet adapter start the system is still running.

### Removed 

- Unused functions

## [0.1.1-rc02] - 2023-06-20

### Add

- Use a fleet adapter custom package
- Mqtt variables can be configured
- Navigation is considered completed when the distance is less than distance setting in .yaml.
- If the robot position is not receive when the fleet adapter start the system is still running.

### Removed 

- Unused functions

## [0.1.0] - 2023-05-04

### Removed

- GPU usage

## [0.1.0-rc01]  -  2023-04-26

### Changed 

-  Change from *galactic* to *humble* version.

### Removed

- Fleet adapter using ROS

### Added 

- Fleet adapter using MQTT<|MERGE_RESOLUTION|>--- conflicted
+++ resolved
@@ -1,7 +1,5 @@
 # Changelog
 
-<<<<<<< HEAD
-=======
 ## [0.2.0] - 2023-12-04
 
 ### Added
@@ -16,7 +14,6 @@
 - Changed structure to be more clear 
 
 
->>>>>>> c6843655
 ## [0.1.2] - 2023-08-24
 
 ### Added
